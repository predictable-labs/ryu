name: CI Workflow

on:
  pull_request:
    branches:
      - main
  push:
    branches:
      - main
  workflow_dispatch:
    inputs:
      auto_checkpoint:
        description: 'Database config - auto checkpoint'
        required: false
        default: true
        type: boolean

      buffer_pool_size:
        description: 'Database config - buffer pool size'
        required: false
        type: number

      max_num_threads:
        description: 'Database config - max number of threads'
        required: false
        default: 2
        type: number

      enable_compression:
        description: 'Database config - enable compression'
        required: false
        default: true
        type: boolean

      checkpoint_threshold:
        description: 'Database config - checkpoint threshold'
        required: false
        default: 16777216
        type: number

      force_checkpoint_on_close:
        description: "Database config - force checkpoint on close"
        required: false
        default: true
        type: boolean
env:
  RUNTIME_CHECKS: 1
  USE_EXISTING_BINARY_DATASET: 1
  AUTO_CHECKPOINT: ${{ github.event.inputs.auto_checkpoint }}
  BUFFER_POOL_SIZE: ${{ github.event.inputs.buffer_pool_size }}
  MAX_NUM_THREADS: ${{ github.event.inputs.max_num_threads }}
  ENABLE_COMPRESSION: ${{ github.event.inputs.enable_compression }}
  CHECKPOINT_THRESHOLD: ${{ github.event.inputs.checkpoint_threshold }}
  FORCE_CHECKPOINT_ON_CLOSE: ${{ github.event.inputs.force_checkpoint_on_close }}
  WERROR: 1
  RUSTFLAGS: --deny warnings
  PIP_BREAK_SYSTEM_PACKAGES: 1

# Only allow one run in this group to run at a time, and cancel any runs in progress in this group.
# We use the workflow name and then add the pull request number, or (if it's a push to master), we use the name of the branch.
# See github's docs[1] and a relevant stack overflow answer[2]
#   [1]: https://docs.github.com/en/actions/using-jobs/using-concurrency
#   [2]: https://stackoverflow.com/questions/66335225/how-to-cancel-previous-runs-in-the-pr-when-you-push-new-commitsupdate-the-curre
concurrency:
  group: ${{ github.workflow }}-${{ github.event.pull_request.number || github.ref }}
  cancel-in-progress: true

jobs:
  generate-binary-datasets:
    name: generate binary dataset
    needs: [ sanity-checks, python-lint-check ]
    runs-on: ubuntu-latest
    env:
      NUM_THREADS: 32
      GEN: Ninja
      CC: gcc
      CXX: g++
      GCS_ACCESS_KEY_ID: ${{ secrets.GCS_ACCESS_KEY_ID }}
      GCS_SECRET_ACCESS_KEY: ${{ secrets.GCS_SECRET_ACCESS_KEY }}
    steps:
      - uses: actions/checkout@v4

<<<<<<< HEAD
      - name: Install s3cmd
        run: |
          sudo apt-get update
          sudo apt-get install -y s3cmd
=======
      - name: Install DuckDB
        uses: ./.github/actions/install-duckdb
>>>>>>> 7823b737

      - name: Build
        run: make release

      # Generate the binary db once to test that it can be read on all platforms.
      - name: Generate datasets
        run: bash scripts/generate_binary_demo.sh

      - name: Upload binary-demo
        uses: actions/upload-artifact@v4
        with:
          name: binary-demo
          path: dataset/binary-demo

      - name: Generate and upload tinysnb
        run: |
          version_current="$(python3 benchmark/version.py)"
          echo "0" > version_s3.txt
          echo "0" > version_gcs.txt
          s3cmd get --force s3://ryu-test/tinysnb/version.txt version_s3.txt || true
          s3cmd --access_key=${GCS_ACCESS_KEY_ID} --secret_key=${GCS_SECRET_ACCESS_KEY} --host=storage.googleapis.com --host-bucket="%(bucket)s.storage.googleapis.com" get --force s3://ryugraph-test/tinysnb/version.txt version_gcs.txt || true
          if [[ "$version_current" == "$(cat version_s3.txt)" ]] && [[ "$version_current" == "$(cat version_gcs.txt)" ]]; then
            echo "TinySNB dataset is up to date, skipping upload"
            rm -rf tinysnb version_s3.txt version_gcs.txt
            exit 0
          fi
          echo "TinySNB dataset is outdated, uploading..."
          bash scripts/generate_binary_tinysnb.sh
          s3cmd del -r s3://ryu-test/tinysnb/
          s3cmd sync ./tinysnb s3://ryu-test/
          # s3cmd del -r doesn't work on GCS so we individually delete each object in the directory
          for gcs_file in $(s3cmd --access_key=${GCS_ACCESS_KEY_ID} --secret_key=${GCS_SECRET_ACCESS_KEY} --host=storage.googleapis.com --host-bucket="%(bucket)s.storage.googleapis.com" ls s3://ryugraph-test/tinysnb/ | awk '{ print $4 }');
          do
              s3cmd --access_key=${GCS_ACCESS_KEY_ID} --secret_key=${GCS_SECRET_ACCESS_KEY} --host=storage.googleapis.com --host-bucket="%(bucket)s.storage.googleapis.com" del ${gcs_file}
          done
          s3cmd --access_key=${GCS_ACCESS_KEY_ID} --secret_key=${GCS_SECRET_ACCESS_KEY} --host=storage.googleapis.com --host-bucket="%(bucket)s.storage.googleapis.com" sync ./tinysnb s3://ryugraph-test/
          rm -rf tinysnb version_s3.txt version_gcs.txt

      - name: Generate and upload ldbc-sf01
        run: |
          version_current="$(python3 benchmark/version.py)"
          echo "0" > version_s3.txt
          s3cmd get --force s3://ryu-test/ldbc01/version.txt version_s3.txt || true
          if [[ "$version_current" == "$(cat version_s3.txt)" ]]; then
            echo "LDBC-SF01 dataset is up to date, skipping upload"
            rm -rf ldbc01 version_s3.txt
            exit 0
          fi
          echo "LDBC-SF01 dataset is outdated, uploading..."
          bash scripts/generate_binary_ldbc-sf01.sh
          s3cmd del -r s3://ryu-test/ldbc01/
          s3cmd sync ./ldbc01 s3://ryu-test/
          rm -rf ldbc01 version_s3.txt

  gcc-build-test:
    name: gcc build & test
    needs: [ sanity-checks, python-lint-check, generate-binary-datasets ]
    runs-on: ubuntu-latest
    env:
      NUM_THREADS: 32
      TEST_JOBS: 16
      CLANGD_DIAGNOSTIC_JOBS: 32
      CLANGD_DIAGNOSTIC_INSTANCES: 6
      GEN: Ninja
      CC: gcc
      CXX: g++
      UW_S3_ACCESS_KEY_ID: ${{ secrets.UW_S3_ACCESS_KEY_ID }}
      UW_S3_SECRET_ACCESS_KEY: ${{ secrets.UW_S3_SECRET_ACCESS_KEY }}
      AWS_S3_ACCESS_KEY_ID: ${{ secrets.AWS_S3_ACCESS_KEY_ID }}
      AWS_S3_SECRET_ACCESS_KEY: ${{ secrets.AWS_S3_SECRET_ACCESS_KEY }}
      AWS_ACCESS_KEY_ID: ${{ secrets.AWS_S3_ACCESS_KEY_ID }}
      AWS_SECRET_ACCESS_KEY: ${{ secrets.AWS_S3_SECRET_ACCESS_KEY }}
      GCS_ACCESS_KEY_ID: ${{ secrets.GCS_ACCESS_KEY_ID }}
      GCS_SECRET_ACCESS_KEY: ${{ secrets.GCS_SECRET_ACCESS_KEY }}
      RUN_ID: "$(hostname)-$(date +%s)"
      HTTP_CACHE_FILE: TRUE

    steps:
      - uses: actions/checkout@v4

      - name: Download binary-demo
        uses: actions/download-artifact@v4
        with:
          name: binary-demo
          path: ${{ github.workspace }}/dataset/binary-demo

      - name: Test
        run: |
          make test

      - name: Test in mem
        env:
          IN_MEM_MODE: true
        run: |
          make test

      - name: Test checkpoint at threshold 0
        env:
          AUTO_CHECKPOINT: true
          CHECKPOINT_THRESHOLD: 0
        run: |
          make test

      - name: Test recovery
        env:
          AUTO_CHECKPOINT: false
          CHECKPOINT_ON_CLOSE: false
        run: |
          make test

      - name: Test sparse frontier threshold at 2
        env:
          SPARSE_FRONTIER_THRESHOLD: 2
        run: |
          make test

      - name: Test with checksums disabled
        env:
          ENABLE_CHECKSUMS: false
        run: |
          make test

      - name: Ensure Python dependencies
        run: pip install --user -r tools/python_api/requirements_dev.txt

      - name: Python test
        run: make pytest

      - name: Ensure Node.js dependencies
        run: make nodejs-deps

      - name: Node.js test
        run: make nodejstest

      - name: Java test
        run: make javatest

      - name: Rust test with pre-built library
        env:
          RYU_SHARED: 1
          RYU_INCLUDE_DIR: ${{ github.workspace }}/build/release/src
          RYU_LIBRARY_DIR: ${{ github.workspace }}/build/release/src
          RYU_LOCAL_EXTENSIONS: ${{ github.workspace }}/extension
        run: |
          make extension-release
          make rusttest

  gcc-build-test-vector-size:
    name: gcc build & test in-mem only with various vector size
    needs: [ gcc-build-test ]
    runs-on: ubuntu-latest
    env:
      NUM_THREADS: 32
      TEST_JOBS: 16
      CLANGD_DIAGNOSTIC_JOBS: 32
      CLANGD_DIAGNOSTIC_INSTANCES: 6
      GEN: Ninja
      CC: gcc
      CXX: g++
      UW_S3_ACCESS_KEY_ID: ${{ secrets.UW_S3_ACCESS_KEY_ID }}
      UW_S3_SECRET_ACCESS_KEY: ${{ secrets.UW_S3_SECRET_ACCESS_KEY }}
      AWS_S3_ACCESS_KEY_ID: ${{ secrets.AWS_S3_ACCESS_KEY_ID }}
      AWS_S3_SECRET_ACCESS_KEY: ${{ secrets.AWS_S3_SECRET_ACCESS_KEY }}
      AWS_ACCESS_KEY_ID: ${{ secrets.AWS_S3_ACCESS_KEY_ID }}
      AWS_SECRET_ACCESS_KEY: ${{ secrets.AWS_S3_SECRET_ACCESS_KEY }}
      GCS_ACCESS_KEY_ID: ${{ secrets.GCS_ACCESS_KEY_ID }}
      GCS_SECRET_ACCESS_KEY: ${{ secrets.GCS_SECRET_ACCESS_KEY }}
      RUN_ID: "$(hostname)-$(date +%s)"
      HTTP_CACHE_FILE: TRUE

    steps:
      - uses: actions/checkout@v4

      - name: Download binary-demo
        uses: actions/download-artifact@v4
        with:
          name: binary-demo
          path: ${{ github.workspace }}/dataset/binary-demo

      - name: Test vector 1024
        env:
          IN_MEM_MODE: true
        run: |
          make test VECTOR_CAPACITY_LOG2=10

      - name: Test vector capacity of 1024 under in-memory mode
        env:
          IN_MEM_MODE: true
        run: |
          make test VECTOR_CAPACITY_LOG2=10

      - name: Test vector capacity of 64
        run: |
          make test VECTOR_CAPACITY_LOG2=6
      - name: Test vector capacity of 64 under in-memory mode
        env:
          IN_MEM_MODE: true
        run: |
          make test VECTOR_CAPACITY_LOG2=6
      - name: Test vector capacity of 2
        run: |
          make test VECTOR_CAPACITY_LOG2=1
      - name: Test vector capacity of 2 under in-memory mode
        env:
          IN_MEM_MODE: true
        run: |
          make test VECTOR_CAPACITY_LOG2=1

  code-coverage:
    name: code coverage
    runs-on: ubuntu-latest
    needs: [ sanity-checks, python-lint-check, generate-binary-datasets ]
    env:
      NUM_THREADS: 32
      TEST_JOBS: 16
      CODECOV_TOKEN: ${{ secrets.CODECOV_TOKEN }}
    steps:
      - uses: actions/checkout@v4

      - name: Download binary-demo
        uses: actions/download-artifact@v4
        with:
          name: binary-demo
          path: dataset/binary-demo

      - name: Test coverage for on-disk mode
        run: make lcov

      - name: Generate coverage report for on-disk mode
        run: |
          lcov --config-file .lcovrc -c -d ./ --no-external -o cover_on_disk.info &&\
          lcov --remove cover_on_disk.info $(< .github/workflows/lcov_exclude) -o cover_on_disk.info

      - name: Upload coverage report for on-disk mode
        uses: codecov/codecov-action@v4.5.0
        with:
          file: cover_on_disk.info
          flags: on-disk
          name: on-disk-coverage

      - name: Clean coverage data
        run: |
          find . -name "*.gcda" -delete
          lcov --zerocounters --directory ./

      - name: Test coverage for in-mem mode
        env:
          IN_MEM_MODE: true
        run: make lcov

      - name: Generate coverage report for in-mem mode
        run: |
          lcov --config-file .lcovrc -c -d ./ --no-external -o cover_in_mem.info &&\
          lcov --remove cover_in_mem.info $(< .github/workflows/lcov_exclude) -o cover_in_mem.info

      - name: Upload coverage report for in-mem mode
        uses: codecov/codecov-action@v4.5.0
        with:
          file: cover_in_mem.info
          flags: in-mem
          name: in-mem-coverage

      - name: Clean coverage data
        run: |
          find . -name "*.gcda" -delete
          lcov --zerocounters --directory ./

      - name: Test coverage for recovery
        env:
          AUTO_CHECKPOINT: false
          CHECKPOINT_ON_CLOSE: false
        run: make lcov

      - name: Generate coverage report for recovery
        run: |
          lcov --config-file .lcovrc -c -d ./ --no-external -o cover_recovery.info &&\
          lcov --remove cover_recovery.info $(< .github/workflows/lcov_exclude) -o cover_recovery.info

      - name: Upload coverage report for recovery
        uses: codecov/codecov-action@v4.5.0
        with:
          file: cover_recovery.info
          flags: recovery
          name: recovery-coverage

      - name: Clean coverage data
        run: |
          find . -name "*.gcda" -delete
          lcov --zerocounters --directory ./

  webassembly-build-test:
    name: webassembly build & test
    needs: [ sanity-checks, generate-binary-datasets ]
    runs-on: ubuntu-latest
    env:
      WERROR: 0
      TEST_JOBS: 8
      NUM_THREADS: 32

    steps:
      - uses: actions/checkout@v4

      - name: Download binary-demo
        uses: actions/download-artifact@v4
        with:
          name: binary-demo
          path: dataset/binary-demo

      - name: Install dependencies
        working-directory: tools/wasm
        run: npm i

      - name: Build WebAssembly package
        working-directory: tools/wasm
        run: |
          source /home/runner/emsdk/emsdk_env.sh
          npm run build

      - name: API test
        working-directory: tools/wasm
        run: npm run test

      - name: Clean up
        run: make clean

      - name: Kernel build & test
        run: |
          source /home/runner/emsdk/emsdk_env.sh
          make wasmtest

      - name: Kernel build & test in memory
        run: |
          source /home/runner/emsdk/emsdk_env.sh
          make wasmtest
        env:
          IN_MEM_MODE: true

      - name: Kernel build & test (single-threaded)
        env:
          SINGLE_THREADED: true
        run: |
          make clean
          source /home/runner/emsdk/emsdk_env.sh
          make wasmtest

  rust-build-test:
    name: rust build & test
    runs-on: ubuntu-latest
    env:
      # CARGO_BUILD_JOBS is set using this in the Makefile
      NUM_THREADS: 32
      CC: gcc
      CXX: g++
      RYU_LOCAL_EXTENSIONS: ${{ github.workspace }}/extension
    steps:
      - uses: actions/checkout@v4

      - name: Install DuckDB
        uses: ./.github/actions/install-duckdb

      - name: Rust API test
        run: |
          make extension-release
          make rusttest

      - name: Rust example build
        working-directory: examples/rust
        run: cargo build --locked --all-features

      - name: Rust API clippy
        working-directory: tools/rust_api
        run: cargo clippy --release --all-targets --all-features

  clang-build-test-with-tsan:
    name: clang build & test with tsan
    needs: [ clang-build-test, generate-binary-datasets ]
    runs-on: ubuntu-latest
    env:
      NUM_THREADS: 32
      TEST_JOBS: 16
      GEN: Ninja
      CC: clang
      CXX: clang++
      WERROR: 0
    steps:
      - uses: actions/checkout@v4

      - name: Download binary-demo
        uses: actions/download-artifact@v4
        with:
          name: binary-demo
          path: dataset/binary-demo

      - name: Test with TSAN
        run: |
          make test
        env:
          TSAN_OPTIONS: "halt_on_error=1"
          # 32GB
          MAX_DB_SIZE: 34359738368
          TSAN: 1
          RUNTIME_CHECKS: 0

  gcc-build-test-with-asan:
    name: gcc build & test with asan
    needs: [ gcc-build-test, generate-binary-datasets ]
    runs-on: ubuntu-latest
    env:
      NUM_THREADS: 32
      TEST_JOBS: 16
      GEN: Ninja
      CC: gcc
      CXX: g++
      WERROR: 0
    steps:
      - uses: actions/checkout@v4

      - name: Download binary-demo
        uses: actions/download-artifact@v4
        with:
          name: binary-demo
          path: dataset/binary-demo

      - name: Test with ASAN
        run: |
          make test ASAN=1 BM_MALLOC=ON
        env:
          ASAN_OPTIONS: "detect_leaks=1"

      - name: Test fwd only rel tables with ASAN
        env:
          GTEST_FILTER: "*~*:RelScanTest*"
          DEFAULT_REL_STORAGE_DIRECTION: FWD
        run: |
          make test

      - name: Test compression disabled with ASAN
        env:
          ENABLE_COMPRESSION: false
        run: |
          make test DEFAULT_REL_STORAGE_DIRECTION=BOTH

  clang-build-test:
    name: clang build & test
    needs: [ sanity-checks, python-lint-check, generate-binary-datasets ]
    runs-on: ubuntu-latest
    env:
      NUM_THREADS: 32
      TEST_JOBS: 16
      CC: clang
      CXX: clang++
      UW_S3_ACCESS_KEY_ID: ${{ secrets.UW_S3_ACCESS_KEY_ID }}
      UW_S3_SECRET_ACCESS_KEY: ${{ secrets.UW_S3_SECRET_ACCESS_KEY }}
      AWS_S3_ACCESS_KEY_ID: ${{ secrets.AWS_S3_ACCESS_KEY_ID }}
      AWS_S3_SECRET_ACCESS_KEY: ${{ secrets.AWS_S3_SECRET_ACCESS_KEY }}
      AWS_ACCESS_KEY_ID: ${{ secrets.AWS_S3_ACCESS_KEY_ID }}
      AWS_SECRET_ACCESS_KEY: ${{ secrets.AWS_S3_SECRET_ACCESS_KEY }}
      GCS_ACCESS_KEY_ID: ${{ secrets.GCS_ACCESS_KEY_ID }}
      GCS_SECRET_ACCESS_KEY: ${{ secrets.GCS_SECRET_ACCESS_KEY }}
      RUN_ID: "$(hostname)-$(date +%s)"
      HTTP_CACHE_FILE: TRUE
    steps:
      - uses: actions/checkout@v4

      - name: Download binary-demo
        uses: actions/download-artifact@v4
        with:
          name: binary-demo
          path: dataset/binary-demo

      - name: Test
        run: |
          make test

      - name: Test fwd only rel tables
        env:
          # We assume that any test name containing '~' is part of e2e_test
          GTEST_FILTER: "*~*:RelScanTest*"
          DEFAULT_REL_STORAGE_DIRECTION: FWD
        run: |
          make test

      - name: Test compression disabled
        env:
          ENABLE_COMPRESSION: false
        run: |
          make test DEFAULT_REL_STORAGE_DIRECTION=BOTH

      - name: Test recovery
        env:
          AUTO_CHECKPOINT: false
          CHECKPOINT_ON_CLOSE: false
        run: |
          make test

      - name: Ensure Python dependencies
        run: pip install --user -r tools/python_api/requirements_dev.txt

      - name: Python test
        run: make pytest

      - name: Ensure Node.js dependencies
        run: make nodejs-deps

      - name: Node.js test
        run: make nodejstest

      - name: Java test
        run: make javatest

      - name: Rust test with pre-built library
        env:
          RYU_SHARED: 1
          RYU_INCLUDE_DIR: ${{ github.workspace }}/build/release/src
          RYU_LIBRARY_DIR: ${{ github.workspace }}/build/release/src
          RYU_LOCAL_EXTENSIONS: ${{ github.workspace }}/extension
        run: |
          make extension-release
          make rusttest

  clang-build-test-various-page-sizes:
    strategy:
      matrix:
        page_size_log2: [ 16, 18 ]
    name: clang build & test with page_size_log2=${{ matrix.page_size_log2 }}
    needs: [ clang-build-test ]
    runs-on: ubuntu-latest
    env:
      NUM_THREADS: 32
      TEST_JOBS: 16
      CC: clang
      CXX: clang++
      UW_S3_ACCESS_KEY_ID: ${{ secrets.UW_S3_ACCESS_KEY_ID }}
      UW_S3_SECRET_ACCESS_KEY: ${{ secrets.UW_S3_SECRET_ACCESS_KEY }}
      AWS_S3_ACCESS_KEY_ID: ${{ secrets.AWS_S3_ACCESS_KEY_ID }}
      AWS_S3_SECRET_ACCESS_KEY: ${{ secrets.AWS_S3_SECRET_ACCESS_KEY }}
      AWS_ACCESS_KEY_ID: ${{ secrets.AWS_S3_ACCESS_KEY_ID }}
      AWS_SECRET_ACCESS_KEY: ${{ secrets.AWS_S3_SECRET_ACCESS_KEY }}
      GCS_ACCESS_KEY_ID: ${{ secrets.GCS_ACCESS_KEY_ID }}
      GCS_SECRET_ACCESS_KEY: ${{ secrets.GCS_SECRET_ACCESS_KEY }}
      RUN_ID: "$(hostname)-$(date +%s)"
      HTTP_CACHE_FILE: TRUE
    steps:
      - uses: actions/checkout@v4

      - name: Build
        run: |
          make release PAGE_SIZE_LOG2=${{ matrix.page_size_log2 }}

      - name: Generate binary demo
        run: |
          bash scripts/generate_binary_demo.sh

      - name: Test
        run: |
          make test PAGE_SIZE_LOG2=${{ matrix.page_size_log2 }}

  clang-build-test-various-node-group-sizes:
    strategy:
      matrix:
        node_group_size_log2: [ 4, 12, 19 ]
    name: clang build & test with node_group_size_log2=${{ matrix.node_group_size_log2 }}
    needs: [ clang-build-test ]
    runs-on: ubuntu-latest
    env:
      NUM_THREADS: 32
      TEST_JOBS: 16
      CC: clang
      CXX: clang++
      UW_S3_ACCESS_KEY_ID: ${{ secrets.UW_S3_ACCESS_KEY_ID }}
      UW_S3_SECRET_ACCESS_KEY: ${{ secrets.UW_S3_SECRET_ACCESS_KEY }}
      AWS_S3_ACCESS_KEY_ID: ${{ secrets.AWS_S3_ACCESS_KEY_ID }}
      AWS_S3_SECRET_ACCESS_KEY: ${{ secrets.AWS_S3_SECRET_ACCESS_KEY }}
      AWS_ACCESS_KEY_ID: ${{ secrets.AWS_S3_ACCESS_KEY_ID }}
      AWS_SECRET_ACCESS_KEY: ${{ secrets.AWS_S3_SECRET_ACCESS_KEY }}
      RUN_ID: "$(hostname)-$(date +%s)"
      HTTP_CACHE_FILE: TRUE
      BUFFER_POOL_SIZE: 1073741824
    steps:
      - uses: actions/checkout@v4

      - name: Build
        run: |
          if [ ${{ matrix.node_group_size_log2 }} -ge 11 ]; then
            make release VECTOR_CAPACITY_LOG2=11 NODE_GROUP_SIZE_LOG2=${{ matrix.node_group_size_log2 }}
          else
            make release VECTOR_CAPACITY_LOG2=${{ matrix.node_group_size_log2 }} NODE_GROUP_SIZE_LOG2=${{ matrix.node_group_size_log2 }}
          fi

      - name: Generate binary demo
        run: |
          bash scripts/generate_binary_demo.sh

      - name: Test
        run: |
          if [ ${{ matrix.node_group_size_log2 }} -ge 11 ]; then
            make test VECTOR_CAPACITY_LOG2=11 NODE_GROUP_SIZE_LOG2=${{ matrix.node_group_size_log2 }}
          else
            make test VECTOR_CAPACITY_LOG2=${{ matrix.node_group_size_log2 }} NODE_GROUP_SIZE_LOG2=${{ matrix.node_group_size_log2 }}
          fi

  clang-build-test-various-max-segment-sizes:
    strategy:
      matrix:
        # 256B, 64KB, 512KB
        max_segment_size_log2: [ 8, 16, 19 ]
    name: clang build & test with max_segment_size_log2=${{ matrix.max_segment_size_log2 }}
    needs: [ clang-build-test ]
    runs-on: ubuntu-latest
    env:
      NUM_THREADS: 32
      TEST_JOBS: 16
      CC: clang
      CXX: clang++
      UW_S3_ACCESS_KEY_ID: ${{ secrets.UW_S3_ACCESS_KEY_ID }}
      UW_S3_SECRET_ACCESS_KEY: ${{ secrets.UW_S3_SECRET_ACCESS_KEY }}
      AWS_S3_ACCESS_KEY_ID: ${{ secrets.AWS_S3_ACCESS_KEY_ID }}
      AWS_S3_SECRET_ACCESS_KEY: ${{ secrets.AWS_S3_SECRET_ACCESS_KEY }}
      AWS_ACCESS_KEY_ID: ${{ secrets.AWS_S3_ACCESS_KEY_ID }}
      AWS_SECRET_ACCESS_KEY: ${{ secrets.AWS_S3_SECRET_ACCESS_KEY }}
      RUN_ID: "$(hostname)-$(date +%s)"
      HTTP_CACHE_FILE: TRUE
      BUFFER_POOL_SIZE: 1073741824
    steps:
      - uses: actions/checkout@v4

      - name: Build
        run: |
          make release MAX_SEGMENT_SIZE_LOG2=${{ matrix.max_segment_size_log2 }}

      - name: Generate binary demo
        run: |
          bash scripts/generate_binary_demo.sh

      - name: Test
        run: |
          make test MAX_SEGMENT_SIZE_LOG2=${{ matrix.max_segment_size_log2 }}

  msvc-build-test:
    name: msvc build & test
    needs: [ sanity-checks, python-lint-check, generate-binary-datasets ]
    runs-on: windows-latest
    env:
      # Shorten build path as much as possible
      CARGO_TARGET_DIR: ${{ github.workspace }}/rs
      NUM_THREADS: 18
      TEST_JOBS: 9
      UW_S3_ACCESS_KEY_ID: ${{ secrets.UW_S3_ACCESS_KEY_ID }}
      UW_S3_SECRET_ACCESS_KEY: ${{ secrets.UW_S3_SECRET_ACCESS_KEY }}
      AWS_S3_ACCESS_KEY_ID: ${{ secrets.AWS_S3_ACCESS_KEY_ID }}
      AWS_S3_SECRET_ACCESS_KEY: ${{ secrets.AWS_S3_SECRET_ACCESS_KEY }}
      AWS_ACCESS_KEY_ID: ${{ secrets.AWS_S3_ACCESS_KEY_ID }}
      AWS_SECRET_ACCESS_KEY: ${{ secrets.AWS_S3_SECRET_ACCESS_KEY }}
      GCS_ACCESS_KEY_ID: ${{ secrets.GCS_ACCESS_KEY_ID }}
      GCS_SECRET_ACCESS_KEY: ${{ secrets.GCS_SECRET_ACCESS_KEY }}
      PG_HOST: ${{ secrets.PG_HOST }}
      RUN_ID: "$(hostname)-$([Math]::Floor((Get-Date).TimeOfDay.TotalSeconds))"
      HTTP_CACHE_FILE: TRUE
      WERROR: 0
    steps:
      - uses: actions/checkout@v4

      - name: Download binary-demo
        uses: actions/download-artifact@v4
        with:
          name: binary-demo
          path: dataset/binary-demo

      - name: Visual Studio Generator Build
        shell: cmd
        run: |
          call "C:\Program Files (x86)\Microsoft Visual Studio\2022\BuildTools\VC\Auxiliary\Build\vcvars64.bat"
          make all GEN="Visual Studio 17 2022"
          make clean

      - name: Test
        shell: cmd
        run: |
          call "C:\Program Files (x86)\Microsoft Visual Studio\2022\BuildTools\VC\Auxiliary\Build\vcvars64.bat"
          make test

      - name: Test compression disabled
        shell: cmd
        env:
          ENABLE_COMPRESSION: false
        run: |
          call "C:\Program Files (x86)\Microsoft Visual Studio\2022\BuildTools\VC\Auxiliary\Build\vcvars64.bat"
          make test

      - name: Test fwd only rel tables
        shell: cmd
        env:
          DEFAULT_REL_STORAGE_DIRECTION: FWD
          GTEST_FILTER: "*~*:RelScanTest*"
        run: |
          call "C:\Program Files (x86)\Microsoft Visual Studio\2022\BuildTools\VC\Auxiliary\Build\vcvars64.bat"
          make test

      - name: Test in mem
        shell: cmd
        env:
          IN_MEM_MODE: true
        run: |
          call "C:\Program Files (x86)\Microsoft Visual Studio\2022\BuildTools\VC\Auxiliary\Build\vcvars64.bat"
          make test DEFAULT_REL_STORAGE_DIRECTION=BOTH

      - name: Test recovery
        shell: cmd
        env:
          AUTO_CHECKPOINT: false
          CHECKPOINT_ON_CLOSE: false
        run: |
          call "C:\Program Files (x86)\Microsoft Visual Studio\2022\BuildTools\VC\Auxiliary\Build\vcvars64.bat"
          make test

      - name: Test sparse frontier threshold at 2
        shell: cmd
        env:
          SPARSE_FRONTIER_THRESHOLD: 2
        run: |
          call "C:\Program Files (x86)\Microsoft Visual Studio\2022\BuildTools\VC\Auxiliary\Build\vcvars64.bat"
          make test

      - name: Ensure Python dependencies
        run: pip install --user -r tools/python_api/requirements_dev.txt

      - name: Python test
        shell: cmd
        run: |
          call "C:\Program Files (x86)\Microsoft Visual Studio\2022\BuildTools\VC\Auxiliary\Build\vcvars64.bat"
          make pytest

      - name: Ensure Node.js dependencies
        run: make nodejs-deps

      - name: Node.js test
        shell: cmd
        run: |
          call "C:\Program Files (x86)\Microsoft Visual Studio\2022\BuildTools\VC\Auxiliary\Build\vcvars64.bat"
          make nodejstest

      - name: Java test
        shell: cmd
        run: |
          call "C:\Program Files (x86)\Microsoft Visual Studio\2022\BuildTools\VC\Auxiliary\Build\vcvars64.bat"
          make javatest

      - name: Rust test
        shell: cmd
        env:
          RYU_LOCAL_EXTENSIONS: ${{ github.workspace }}/extension
        run: |
          call "C:\Program Files (x86)\Microsoft Visual Studio\2022\BuildTools\VC\Auxiliary\Build\vcvars64.bat"
          make extension-release
          make rusttest

      - name: Rust test with pre-built library
        env:
          RYU_SHARED: 1
          RYU_INCLUDE_DIR: ${{ github.workspace }}/build/release/src
          RYU_LIBRARY_DIR: ${{ github.workspace }}/build/release/src
          RYU_LOCAL_EXTENSIONS: ${{ github.workspace }}/extension
        shell: cmd
        run: |
          call "C:\Program Files (x86)\Microsoft Visual Studio\2022\BuildTools\VC\Auxiliary\Build\vcvars64.bat"
          set PATH=%PATH%;${{ github.workspace }}/build/release/src
          make extension-release
          make rusttest

  sanity-checks:
    name: sanity checks
    runs-on: ubuntu-24.04
    steps:
      - uses: actions/checkout@v4

      - name: Check source headers for include guards
        run: ./scripts/check-include-guards.sh src/include
          ./scripts/check-include-guards.sh test/include

      - name: Check extension headers for include guards
        run: |
          for dir in extension/*/src/include ;do
            ./scripts/check-include-guards.sh "$dir"
          done

      - name: Checks source files for std::assert
        run: ./scripts/check-no-std-assert.sh src

      - name: Check extension files for std::assert
        run: ./scripts/check-no-std-assert.sh extension

      - name: Ensure generated grammar files are up to date
        run: |
          python3 scripts/antlr4/hash.py src/antlr4/keywords.txt src/antlr4/Cypher.g4 > tmphashfile
          cmp tmphashfile scripts/antlr4/hash.md5
          rm tmphashfile

  code-format:
    name: code format
    runs-on: ubuntu-24.04
    steps:
      - uses: actions/checkout@v4
        with:
          repository: ${{ github.event.pull_request.head.repo.full_name }}
          ref: ${{ github.event.pull_request.head.ref }}

      - name: Install clang-format
        run: |
          sudo apt-get update
          sudo apt-get install -y clang-format-18

      - name: Check and fix source format
        run: python3 scripts/run-clang-format.py --in-place --clang-format-executable /usr/bin/clang-format-18 -r src/

      - name: Check and fix test format
        run: python3 scripts/run-clang-format.py --in-place --clang-format-executable /usr/bin/clang-format-18 -r test/

      - name: Check and fix tools format
        run: python3 scripts/run-clang-format.py --in-place --clang-format-executable /usr/bin/clang-format-18 -r tools/

      - name: Check and fix extension format
        run: python3 scripts/run-clang-format.py --in-place --clang-format-executable /usr/bin/clang-format-18 -r extension/

      - name: Format Python API
        working-directory: tools/python_api
        run: make format

      - name: Update Rust
        run: rustup update

      - name: Format Rust API
        working-directory: tools/rust_api
        run: cargo fmt --all

      - name: Fail if any change is detected on the master branch
        if: github.ref == 'refs/heads/master'
        run: git diff --exit-code

      - name: Commit changes on non-master branches
        uses: EndBug/add-and-commit@v9
        if: github.ref != 'refs/heads/master'
        with:
          author_name: "CI Bot"
          message: "ci: auto code format"

  python-lint-check:
    name: python lint check
    runs-on: macos-14
    steps:
      - uses: actions/checkout@v4

      - name: Setup Python
        uses: actions/setup-python@v5
        with:
          python-version: "3.11"

      - name: Run Python lint
        working-directory: tools/python_api
        run: make check

  benchmark:
    name: benchmark
    needs: [ gcc-build-test, clang-build-test ]
    uses: ./.github/workflows/benchmark-workflow.yml

  report-benchmark-result:
    name: report benchmark result
    needs: [ benchmark ]
    runs-on: ubuntu-24.04
    if: github.event_name == 'pull_request'
    steps:
      - name: Download comparison results
        uses: actions/download-artifact@v4
        with:
          name: comparison-results

      - name: Report benchmark result
        uses: thollander/actions-comment-pull-request@v3
        with:
          file-path: compare_result.md
          comment-tag: benchmark-execution

  clang-tidy:
    name: clang tidy & clangd diagnostics check
    needs: [ sanity-checks ]
    runs-on: ubuntu-latest
    env:
      GEN: Ninja
      NUM_THREADS: 32
      CC: clang
      CXX: clang++

    steps:
      - uses: actions/checkout@v4

      - name: Install DuckDB
        uses: ./.github/actions/install-duckdb

      # For `napi.h` header.
      - name: Ensure Node.js dependencies
        run: make nodejs-deps

      - name: Check for clangd diagnostics
        run: make clangd-diagnostics

      - name: Run clang-tidy
        run: make tidy

      - name: Run clang-tidy analyzer
        run: make tidy-analyzer

  macos-build-test:
    name: apple clang build & test
    needs: [ sanity-checks, python-lint-check, generate-binary-datasets ]
    runs-on: macos-latest
    env:
      TEST_JOBS: 16
      GEN: Ninja
      UW_S3_ACCESS_KEY_ID: ${{ secrets.UW_S3_ACCESS_KEY_ID }}
      UW_S3_SECRET_ACCESS_KEY: ${{ secrets.UW_S3_SECRET_ACCESS_KEY }}
      AWS_S3_ACCESS_KEY_ID: ${{ secrets.AWS_S3_ACCESS_KEY_ID }}
      AWS_S3_SECRET_ACCESS_KEY: ${{ secrets.AWS_S3_SECRET_ACCESS_KEY }}
      AWS_ACCESS_KEY_ID: ${{ secrets.AWS_S3_ACCESS_KEY_ID }}
      AWS_SECRET_ACCESS_KEY: ${{ secrets.AWS_S3_SECRET_ACCESS_KEY }}
      GCS_ACCESS_KEY_ID: ${{ secrets.GCS_ACCESS_KEY_ID }}
      GCS_SECRET_ACCESS_KEY: ${{ secrets.GCS_SECRET_ACCESS_KEY }}
      PG_HOST: ${{ secrets.PG_HOST }}
      RUN_ID: "$(hostname)-$(date +%s)"
      HTTP_CACHE_FILE: TRUE
    steps:
      - uses: actions/checkout@v4

      - name: Determine NUM_THREADS
        run: |
          export NUM_THREADS=$(($(sysctl -n hw.logicalcpu) * 2 / 3))
          if [ $NUM_THREADS -lt 12 ]; then
            export NUM_THREADS=12
          fi
          echo "NUM_THREADS=$NUM_THREADS" >> $GITHUB_ENV
          echo "NUM_THREADS=$NUM_THREADS"

      - name: Download binary-demo
        uses: actions/download-artifact@v4
        with:
          name: binary-demo
          path: dataset/binary-demo

      - name: Test
        run: |
          ulimit -n 10240
          make test

      - name: Test in mem
        env:
          IN_MEM_MODE: true
        run: |
          make test

      - name: Test checkpoint at threshold 0
        env:
          AUTO_CHECKPOINT: true
          CHECKPOINT_THRESHOLD: 0
        run: |
          make test

      - name: Test sparse frontier threshold at 2
        env:
          SPARSE_FRONTIER_THRESHOLD: 2
        run: |
          make test

      - name: Test with deserializer debugging info
        env:
          ENABLE_DESER_DEBUG: 1
          # don't run any tests that use existing serialized data
          # or any tests that serializing debugging info would make too slow
          # also skip FSM-related tests as the debugging info can mess with database sizes
          GTEST_FILTER: "*~*-*binary_demo*:*hash_leak*:*Reclaim*"
        run: |
          make test

      - name: C and C++ Examples
        run: |
          ulimit -n 10240
          make example

      - name: Ensure Python dependencies
        run: pip3 install --user -r tools/python_api/requirements_dev.txt

      - name: Python test
        env:
          PYBIND11_PYTHON_VERSION: 3.12
        run: |
          ulimit -n 10240
          make pytest

      - name: Ensure Node.js dependencies
        run: make nodejs-deps

      - name: Node.js test
        run: |
          ulimit -n 10240
          make nodejstest

      - name: Java test
        run: |
          ulimit -n 10240
          export JAVA_HOME=`/usr/libexec/java_home`
          make javatest

      - name: Rust test
        env:
          RYU_LOCAL_EXTENSIONS: ${{ github.workspace }}/extension
        run: |
          ulimit -n 10240
          source /Users/runner/.cargo/env
          # `extension-release` disables RYU_BUILD, but it is a dependency of `BUILD_EXAMPLES`, so disable it too.
          make extension-release EXTRA_CMAKE_FLAGS="-DBUILD_EXAMPLES=OFF"
          make rusttest

      - name: Rust test with pre-built library
        env:
          RYU_SHARED: 1
          RYU_INCLUDE_DIR: ${{ github.workspace }}/build/release/src
          RYU_LIBRARY_DIR: ${{ github.workspace }}/build/release/src
          RYU_LOCAL_EXTENSIONS: ${{ github.workspace }}/extension
        run: |
          ulimit -n 10240
          source /Users/runner/.cargo/env
          make extension-release
          make rusttest

      - name: Rust example
        working-directory: examples/rust
        run: |
          ulimit -n 10240
          source /Users/runner/.cargo/env
          cargo build --locked --all-features

  shell-test:
    name: shell test
    runs-on: ubuntu-24.04
    needs: [ sanity-checks ]
    steps:
      - uses: actions/checkout@v4

      - name: Build
        run: make release NUM_THREADS=$(nproc) USE_STD_FORMAT=1

      - name: Test
        run: |
          pip3 install pytest pexpect
          make shell-test

  linux-extension-test:
    name: linux extension test
    needs: [ gcc-build-test, clang-build-test ]
    runs-on: ubuntu-latest
    env:
      NUM_THREADS: 32
      TEST_JOBS: 16
      CLANGD_DIAGNOSTIC_JOBS: 32
      CLANGD_DIAGNOSTIC_INSTANCES: 6
      GEN: Ninja
      CC: gcc
      CXX: g++
      UW_S3_ACCESS_KEY_ID: ${{ secrets.UW_S3_ACCESS_KEY_ID }}
      UW_S3_SECRET_ACCESS_KEY: ${{ secrets.UW_S3_SECRET_ACCESS_KEY }}
      AWS_S3_ACCESS_KEY_ID: ${{ secrets.AWS_S3_ACCESS_KEY_ID }}
      AWS_S3_SECRET_ACCESS_KEY: ${{ secrets.AWS_S3_SECRET_ACCESS_KEY }}
      AWS_ACCESS_KEY_ID: ${{ secrets.AWS_S3_ACCESS_KEY_ID }}
      AWS_SECRET_ACCESS_KEY: ${{ secrets.AWS_S3_SECRET_ACCESS_KEY }}
      GCS_ACCESS_KEY_ID: ${{ secrets.GCS_ACCESS_KEY_ID }}
      GCS_SECRET_ACCESS_KEY: ${{ secrets.GCS_SECRET_ACCESS_KEY }}
      AZURE_CONNECTION_STRING: ${{ format('DefaultEndpointsProtocol=https;AccountName={0};AccountKey={1};EndpointSuffix=core.windows.net', secrets.AZURE_ACCOUNT_NAME, secrets.AZURE_ACCOUNT_KEY) }}
      AZURE_ACCOUNT_NAME: ${{ secrets.AZURE_ACCOUNT_NAME }}
      AZURE_PUBLIC_CONTAINER: ${{ secrets.AZURE_PUBLIC_CONTAINER }}
      RUN_ID: "$(hostname)-$(date +%s)"
      HTTP_CACHE_FILE: FALSE
      ASAN_OPTIONS: detect_leaks=1
      CODECOV_TOKEN: ${{ secrets.CODECOV_TOKEN }}

    steps:
      - uses: actions/checkout@v4

      - name: Install DuckDB
        uses: ./.github/actions/install-duckdb

      - name: Update PostgreSQL host
        working-directory: extension/postgres/test/test_files
        env:
          PG_FNAME: postgres.test
          SQL_FNAME: sql_query.test
          FIND: "localhost"
        run: |
          node -e 'fs=require("fs");fs.readFile(process.env.PG_FNAME,"utf8",(err,data)=>{if(err!=null)throw err;fs.writeFile(process.env.PG_FNAME,data.replaceAll(process.env.FIND,process.env.PG_HOST),"utf8",e=>{if(e!=null)throw e;});});'
          node -e 'fs=require("fs");fs.readFile(process.env.SQL_FNAME,"utf8",(err,data)=>{if(err!=null)throw err;fs.writeFile(process.env.SQL_FNAME,data.replaceAll(process.env.FIND,process.env.PG_HOST),"utf8",e=>{if(e!=null)throw e;});});'

      - name: Install dependencies
        run: pip install rangehttpserver requests

      # shell needs to be built first to generate the dataset provided by the server
      - name: Extension test build
        run: make extension-test-build

      - name: Extension test
        run: |
          python3 scripts/generate-tinysnb.py
          python3 scripts/setup-extension-repo.py &
          make extension-test

      - name: Extension test in mem
        env:
          IN_MEM_MODE: true
          HTTP_CACHE_FILE: false
        run: |
          make extension-test

      - name: Extension test with checkpoint at threshold 0
        env:
          AUTO_CHECKPOINT: true
          CHECKPOINT_THRESHOLD: 0
        run: |
          make extension-test

      - name: Extension test recovery
        env:
          AUTO_CHECKPOINT: false
          CHECKPOINT_ON_CLOSE: false
        run: |
          make extension-test && make clean

      # TODO(Royi) there is currently a known memory leak issue in the DuckDB postgres/delta/iceberg extension so we avoid running the postgres/delta extension tests with Leak Sanitizer
      - name: Extension test with asan
        run: |
          make clean && make extension-test ASAN=1 WERROR=0 EXTENSION_TEST_EXCLUDE_FILTER="(delta|postgres|iceberg)" && make clean

      - name: Extension test coverage
        run: make extension-lcov

      - name: Generate coverage report
        run: |
          lcov --config-file .lcovrc -c -d ./ --no-external -o cover_extension.info &&\
          lcov --remove cover_extension.info $(< .github/workflows/lcov_exclude) -o cover_extension.info

      - name: Upload coverage report
        uses: codecov/codecov-action@v4.5.0
        with:
          file: cover_extension.info
          flags: extension
          name: extension-coverage

      - name: Static link extension test
        run:
          make extension-static-link-test

      - name: Static link extension test in mem mode
        env:
          IN_MEM_MODE: true
          HTTP_CACHE_FILE: false
        run: |
          make extension-static-link-test && make clean

  macos-extension-test:
    name: macos extension test
    needs: [ macos-build-test ]
    runs-on: macos-latest
    env:
      TEST_JOBS: 16
      GEN: Ninja
      UW_S3_ACCESS_KEY_ID: ${{ secrets.UW_S3_ACCESS_KEY_ID }}
      UW_S3_SECRET_ACCESS_KEY: ${{ secrets.UW_S3_SECRET_ACCESS_KEY }}
      AWS_S3_ACCESS_KEY_ID: ${{ secrets.AWS_S3_ACCESS_KEY_ID }}
      AWS_S3_SECRET_ACCESS_KEY: ${{ secrets.AWS_S3_SECRET_ACCESS_KEY }}
      AWS_ACCESS_KEY_ID: ${{ secrets.AWS_S3_ACCESS_KEY_ID }}
      AWS_SECRET_ACCESS_KEY: ${{ secrets.AWS_S3_SECRET_ACCESS_KEY }}
      GCS_ACCESS_KEY_ID: ${{ secrets.GCS_ACCESS_KEY_ID }}
      GCS_SECRET_ACCESS_KEY: ${{ secrets.GCS_SECRET_ACCESS_KEY }}
      AZURE_CONNECTION_STRING: ${{ format('DefaultEndpointsProtocol=https;AccountName={0};AccountKey={1};EndpointSuffix=core.windows.net', secrets.AZURE_ACCOUNT_NAME, secrets.AZURE_ACCOUNT_KEY) }}
      AZURE_ACCOUNT_NAME: ${{ secrets.AZURE_ACCOUNT_NAME }}
      AZURE_PUBLIC_CONTAINER: ${{ secrets.AZURE_PUBLIC_CONTAINER }}
      PG_HOST: ${{ secrets.PG_HOST }}
      OLLAMA_URL: ${{ secrets.OLLAMA_URL }}
      RUN_ID: "$(hostname)-$(date +%s)"
      HTTP_CACHE_FILE: FALSE
    steps:
      - uses: actions/checkout@v4

      - name: Install DuckDB
        uses: ./.github/actions/install-duckdb

      - name: Determine NUM_THREADS
        run: |
          export NUM_THREADS=$(($(sysctl -n hw.logicalcpu) * 2 / 3))
          if [ $NUM_THREADS -lt 12 ]; then
            export NUM_THREADS=12
          fi
          echo "NUM_THREADS=$NUM_THREADS" >> $GITHUB_ENV
          echo "NUM_THREADS=$NUM_THREADS"
      - name: Update PostgreSQL host
        working-directory: extension/postgres/test/test_files
        env:
          PG_TEST_FNAME: postgres.test
          SQL_TEST_FNAME: sql_query.test
          FIND: "localhost"
        run: |
          node -e 'fs=require("fs");fs.readFile(process.env.PG_TEST_FNAME,"utf8",(err,data)=>{if(err!=null)throw err;fs.writeFile(process.env.PG_TEST_FNAME,data.replaceAll(process.env.FIND,process.env.PG_HOST),"utf8",e=>{if(e!=null)throw e;});});'
          node -e 'fs=require("fs");fs.readFile(process.env.SQL_TEST_FNAME,"utf8",(err,data)=>{if(err!=null)throw err;fs.writeFile(process.env.SQL_TEST_FNAME,data.replaceAll(process.env.FIND,process.env.PG_HOST),"utf8",e=>{if(e!=null)throw e;});});'

      - name: Install dependencies
        run: pip3 install rangehttpserver requests

      # shell needs to be built first to generate the dataset provided by the server
      - name: Extension test build
        run: make extension-test-build

      - name: Extension test
        run: |
          python3 scripts/generate-tinysnb.py
          python3 scripts/setup-extension-repo.py &
          make extension-test

      - name: Extension test in mem
        env:
          IN_MEM_MODE: true
          HTTP_CACHE_FILE: false
        run: |
          make extension-test

      - name: Extension test with checkpoint at threshold 0
        env:
          AUTO_CHECKPOINT: true
          CHECKPOINT_THRESHOLD: 0
        run: |
          make extension-test

      - name: Extension test recovery
        env:
          AUTO_CHECKPOINT: false
          CHECKPOINT_ON_CLOSE: false
        run: |
          make extension-test && make clean

      - name: Static link extension test
        run: |
          python3 scripts/setup-extension-repo.py &
          make extension-static-link-test

      - name: Static link extension test in mem mode
        env:
          IN_MEM_MODE: true
          HTTP_CACHE_FILE: false
        run: |
          make extension-static-link-test && make clean

  windows-extension-test:
    name: windows extension test
    needs: [ msvc-build-test ]
    runs-on: windows-latest
    env:
      # Shorten build path as much as possible
      CARGO_TARGET_DIR: ${{ github.workspace }}/rs
      NUM_THREADS: 18
      TEST_JOBS: 9
      UW_S3_ACCESS_KEY_ID: ${{ secrets.UW_S3_ACCESS_KEY_ID }}
      UW_S3_SECRET_ACCESS_KEY: ${{ secrets.UW_S3_SECRET_ACCESS_KEY }}
      AWS_S3_ACCESS_KEY_ID: ${{ secrets.AWS_S3_ACCESS_KEY_ID }}
      AWS_S3_SECRET_ACCESS_KEY: ${{ secrets.AWS_S3_SECRET_ACCESS_KEY }}
      AWS_ACCESS_KEY_ID: ${{ secrets.AWS_S3_ACCESS_KEY_ID }}
      AWS_SECRET_ACCESS_KEY: ${{ secrets.AWS_S3_SECRET_ACCESS_KEY }}
      GCS_ACCESS_KEY_ID: ${{ secrets.GCS_ACCESS_KEY_ID }}
      GCS_SECRET_ACCESS_KEY: ${{ secrets.GCS_SECRET_ACCESS_KEY }}
      AZURE_CONNECTION_STRING: ${{ format('DefaultEndpointsProtocol=https;AccountName={0};AccountKey={1};EndpointSuffix=core.windows.net', secrets.AZURE_ACCOUNT_NAME, secrets.AZURE_ACCOUNT_KEY) }}
      AZURE_ACCOUNT_NAME: ${{ secrets.AZURE_ACCOUNT_NAME }}
      AZURE_PUBLIC_CONTAINER: ${{ secrets.AZURE_PUBLIC_CONTAINER }}
      OLLAMA_URL: ${{ secrets.OLLAMA_URL }}
      PG_HOST: ${{ secrets.PG_HOST }}
      RUN_ID: "$(hostname)-$([Math]::Floor((Get-Date).TimeOfDay.TotalSeconds))"
      HTTP_CACHE_FILE: FALSE
      WERROR: 0
    steps:
      - uses: actions/checkout@v4

      - name: Install DuckDB
        uses: ./.github/actions/install-duckdb

      - name: Install dependencies
        run: pip install rangehttpserver requests

      - name: Update PostgreSQL host
        working-directory: extension/postgres/test/test_files
        env:
          PG_FNAME: postgres.test
          SQL_FNAME: sql_query.test
          FIND: "localhost"
        run: |
          $fname = $env:PG_FNAME
          $find = $env:FIND
          $replace = $env:PG_HOST
          $content = Get-Content -Path $fname
          $content = $content -replace [regex]::Escape($find), $replace
          Set-Content -Path $fname -Value $content
          $fname = $env:SQL_FNAME
          $find = $env:FIND
          $replace = $env:PG_HOST
          $content = Get-Content -Path $fname
          $content = $content -replace [regex]::Escape($find), $replace
          Set-Content -Path $fname -Value $content

      - name: Extension test build
        shell: cmd
        run: |
          call "C:\Program Files (x86)\Microsoft Visual Studio\2022\BuildTools\VC\Auxiliary\Build\vcvars64.bat"
          make extension-test-build

      - name: Extension test
        shell: cmd
        run: |
          call "C:\Program Files (x86)\Microsoft Visual Studio\2022\BuildTools\VC\Auxiliary\Build\vcvars64.bat"
          python3 scripts/generate-tinysnb.py
          if %errorlevel% neq 0 exit /b %errorlevel%
          start /b python scripts/setup-extension-repo.py
          make extension-test

      - name: Extension test in mem
        shell: cmd
        env:
          IN_MEM_MODE: true
          HTTP_CACHE_FILE: false
        run: |
          call "C:\Program Files (x86)\Microsoft Visual Studio\2022\BuildTools\VC\Auxiliary\Build\vcvars64.bat"
          python3 scripts/generate-tinysnb.py
          if %errorlevel% neq 0 exit /b %errorlevel%
          start /b python scripts/setup-extension-repo.py
          make extension-test

      - name: Extension test with checkpoint at threshold 0
        shell: cmd
        env:
          AUTO_CHECKPOINT: true
          CHECKPOINT_THRESHOLD: 0
        run: |
          call "C:\Program Files (x86)\Microsoft Visual Studio\2022\BuildTools\VC\Auxiliary\Build\vcvars64.bat"
          python3 scripts/generate-tinysnb.py
          if %errorlevel% neq 0 exit /b %errorlevel%
          start /b python scripts/setup-extension-repo.py
          make extension-test

      - name: Extension test recovery
        shell: cmd
        env:
          AUTO_CHECKPOINT: false
          CHECKPOINT_ON_CLOSE: false
        run: |
          call "C:\Program Files (x86)\Microsoft Visual Studio\2022\BuildTools\VC\Auxiliary\Build\vcvars64.bat"
          python3 scripts/generate-tinysnb.py
          if %errorlevel% neq 0 exit /b %errorlevel%
          start /b python scripts/setup-extension-repo.py
          make extension-test

      - name: Clean
        shell: cmd
        run: |
          call "C:\Program Files (x86)\Microsoft Visual Studio\2022\BuildTools\VC\Auxiliary\Build\vcvars64.bat"
          make clean

      - name: Static link extension test
        shell: cmd
        run: |
          call "C:\Program Files (x86)\Microsoft Visual Studio\2022\BuildTools\VC\Auxiliary\Build\vcvars64.bat"
          if %errorlevel% neq 0 exit /b %errorlevel%
          start /b make extension-static-link-test

      - name: Static link extension test in mem mode
        shell: cmd
        env:
          IN_MEM_MODE: true
          HTTP_CACHE_FILE: false
        run: |
          call "C:\Program Files (x86)\Microsoft Visual Studio\2022\BuildTools\VC\Auxiliary\Build\vcvars64.bat"
          if %errorlevel% neq 0 exit /b %errorlevel%
          start /b make extension-static-link-test

      - name: Clean
        shell: cmd
        run: |
          call "C:\Program Files (x86)\Microsoft Visual Studio\2022\BuildTools\VC\Auxiliary\Build\vcvars64.bat"
          make clean<|MERGE_RESOLUTION|>--- conflicted
+++ resolved
@@ -80,18 +80,17 @@
     steps:
       - uses: actions/checkout@v4
 
-<<<<<<< HEAD
       - name: Install s3cmd
         run: |
           sudo apt-get update
           sudo apt-get install -y s3cmd
-=======
+          
       - name: Install DuckDB
         uses: ./.github/actions/install-duckdb
->>>>>>> 7823b737
 
       - name: Build
         run: make release
+        
 
       # Generate the binary db once to test that it can be read on all platforms.
       - name: Generate datasets
